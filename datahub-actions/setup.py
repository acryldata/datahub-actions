--- conflicted
+++ resolved
@@ -68,14 +68,6 @@
 # Note: for all of these, framework_common will be added.
 plugins: Dict[str, Set[str]] = {
     # Source Plugins
-<<<<<<< HEAD
-    "kafka": kafka_common,
-    # Action Plugins 
-    "executor": { 
-        f"acryl-executor>=0.0.3rc6",
-        # "./../acryl-executor/dist/acryl-executor-0.0.4-py3-none-any.whl"
-    }
-=======
     "kafka": set(),  # included by default
     # Action Plugins
     "executor": {
@@ -87,7 +79,6 @@
     "teams": {
         "pymsteams >=0.2.2",
     },
->>>>>>> 4490e9ba
     # Transformer Plugins (None yet)
 }
 
@@ -132,14 +123,12 @@
     "twine",
     *list(
         dependency
-<<<<<<< HEAD
         for plugin in [
             "kafka",
-          #  "executor",
+            # "executor",
+            "slack",
+            "teams",
         ]
-=======
-        for plugin in ["kafka", "executor", "slack", "teams"]
->>>>>>> 4490e9ba
         for dependency in plugins[plugin]
     ),
 }
@@ -151,14 +140,12 @@
 full_test_dev_requirements = {
     *list(
         dependency
-<<<<<<< HEAD
         for plugin in [
             "kafka",
-       #     "executor",
+            # "executor",
+            "slack",
+            "teams",
         ]
-=======
-        for plugin in ["kafka", "executor", "slack", "teams"]
->>>>>>> 4490e9ba
         for dependency in plugins[plugin]
     ),
 }
