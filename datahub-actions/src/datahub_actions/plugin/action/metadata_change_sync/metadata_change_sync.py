--- conflicted
+++ resolved
@@ -23,11 +23,8 @@
     gms_server: Optional[str]
     gms_auth_token: Optional[str]
     aspects_to_exclude: Optional[List]
-<<<<<<< HEAD
     aspects_to_include: Optional[List]
-=======
     entity_type_to_exclude: List[str] = Field(default_factory=list)
->>>>>>> 7f30dfd5
     extra_headers: Optional[Dict[str, str]]
     urn_regex: Optional[str]
 
@@ -67,12 +64,10 @@
             if self.config.aspects_to_exclude
             else self.DEFAULT_ASPECTS_EXCLUDE_SET
         )
-<<<<<<< HEAD
         self.aspects_include_set = self.config.aspects_to_include
         
-=======
 
->>>>>>> 7f30dfd5
+
         extra_headers_keys = (
             list(self.config.extra_headers.keys())
             if self.config.extra_headers
@@ -92,34 +87,24 @@
         if event.event_type is METADATA_CHANGE_LOG_EVENT_V1_TYPE:
             orig_event = cast(MetadataChangeLogClass, event.event)
             logger.debug(f"received orig_event {orig_event}")
-<<<<<<< HEAD
             regexUrn = self.urn_regex
             urn_match = re.match(regexUrn, orig_event.entityUrn)
             aspect_name = orig_event.get("aspectName")
             logger.info(f"urn_match {urn_match} for entityUrn {orig_event.entityUrn}")
             if (((self.aspects_include_set is not None and aspect_name in self.aspects_include_set)
                 or (self.aspects_include_set is None and aspect_name not in self.aspects_exclude_set))
+                and (orig_event.get("entityType") not in self.config.entity_type_to_exclude
+                if self.config.entity_type_to_exclude
+                else True)
                 and urn_match is not None):
-=======
-            if (orig_event.get("aspectName") not in self.aspects_exclude_set) and (
-                orig_event.get("entityType") not in self.config.entity_type_to_exclude
-                if self.config.entity_type_to_exclude
-                else True
-            ):
->>>>>>> 7f30dfd5
+
                 mcp = self.buildMcp(orig_event)
                 
                 if mcp is not None:
                     logger.debug(f"built mcp {mcp}")
                     self.emit(mcp)
             else:
-<<<<<<< HEAD
-                logger.debug(f"skip emitting mcp for aspect {orig_event.get('aspectName')} or entityUrn {orig_event.entityUrn}")
-=======
-                logger.debug(
-                    f"skip emitting mcp for aspect as {orig_event.get('aspectName')} or entity type {orig_event.get('entityType')} on exclude list"
-                )
->>>>>>> 7f30dfd5
+                logger.debug(f"skip emitting mcp for aspect {orig_event.get('aspectName')} or entityUrn {orig_event.entityUrn} or entity type {orig_event.get('entityType')} on exclude list")
 
     def buildMcp(
         self, orig_event: MetadataChangeLogClass
